--- conflicted
+++ resolved
@@ -72,12 +72,8 @@
             "dataset_schema_v1.json"
         )
         self.json_uri = json_uri
-<<<<<<< HEAD
-        dataset_metadata = io.read_json(json_uri, self.dataset_json_schema)
+        dataset_metadata = io.read_json(json_uri, dataset_schema)
         self.dataset_metadata = dataset_metadata
-=======
-        dataset_metadata = io.read_json(json_uri, dataset_schema)
->>>>>>> ba2b4e05
         self.name: str = dataset_metadata["name"]
         self.description: str = dataset_metadata["description"]
         self.tags: List[str] = dataset_metadata["tags"]
