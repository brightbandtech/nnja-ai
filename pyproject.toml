[project]
name = "nnja"
version = "0.1.0"
description = "Find and load data from the Brightband AI-ready mirror of the NOAA NASA Joint Archive (NNJA) of Observations for Earth System Reanalysis"
readme = "README.md"
requires-python = ">=3.12"
dependencies = [
    "fsspec>=2024.10.0",
    "gcsfs>=2024.10.0",
    "pandas>=2.2.3",
    "parquet>=1.3.1",
    "pyarrow>=18.1.0",
]

[build-system]
requires = ["setuptools", "wheel"]
build-backend = "setuptools.build_meta"

[tool.setuptools]
packages = ["nnja"]
package-dir = {"" = "src"}
include-package-data = true

[tool.uv.sources]
nnja = { workspace = true }

[dependency-groups]
dev = [
    "coverage>=7.6.9",
    "mypy>=1.13.0",
    "pytest-cov>=6.0.0",
    "pytest>=8.3.4",
    "ruff>=0.8.2",
]

[project.optional-dependencies]
interactive = [
    "ipykernel",
    "jupyterlab",
    "matplotlib",
<<<<<<< HEAD
]
dask = [
    "dask[dataframe]>=2024.12.0",
]
polars = [
    "polars>=1.17.1",
=======
>>>>>>> ef015c5c
]

[tool.ruff]
line-length = 88
indent-width = 4
lint.ignore = []

[tool.ruff.format]
# Like Black, use double quotes for strings.
quote-style = "double"

# Like Black, indent with spaces, rather than tabs.
indent-style = "space"

# Like Black, respect magic trailing commas.
skip-magic-trailing-comma = false

# Like Black, automatically detect the appropriate line ending.
line-ending = "auto"

# Enable auto-formatting of code examples in docstrings. Markdown,
# reStructuredText code/literal blocks and doctests are all supported.
#
# This is currently disabled by default, but it is planned for this
# to be opt-out in the future.
docstring-code-format = true

# Set the line length limit used when formatting code snippets in
# docstrings.
#
# This only has an effect when the `docstring-code-format` setting is
# enabled.
docstring-code-line-length = "dynamic"

[tool.mypy]
disable_error_code = "import-untyped"<|MERGE_RESOLUTION|>--- conflicted
+++ resolved
@@ -38,15 +38,12 @@
     "ipykernel",
     "jupyterlab",
     "matplotlib",
-<<<<<<< HEAD
 ]
 dask = [
     "dask[dataframe]>=2024.12.0",
 ]
 polars = [
     "polars>=1.17.1",
-=======
->>>>>>> ef015c5c
 ]
 
 [tool.ruff]
